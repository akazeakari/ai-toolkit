
# forward that bypasses the guidance embedding so it can be avoided during training.
from functools import partial
from typing import Optional
import torch
from diffusers import FluxTransformer2DModel
from diffusers.models.embeddings import CombinedTimestepTextProjEmbeddings, CombinedTimestepGuidanceTextProjEmbeddings


def guidance_embed_bypass_forward(self, timestep, guidance, pooled_projection):
    timesteps_proj = self.time_proj(timestep)
    timesteps_emb = self.timestep_embedder(
        timesteps_proj.to(dtype=pooled_projection.dtype))  # (N, D)
    pooled_projections = self.text_embedder(pooled_projection)
    conditioning = timesteps_emb + pooled_projections
    return conditioning

# bypass the forward function


def bypass_flux_guidance(transformer):
    if hasattr(transformer.time_text_embed, '_bfg_orig_forward'):
        return
    # dont bypass if it doesnt have the guidance embedding
    if not hasattr(transformer.time_text_embed, 'guidance_embedder'):
        return
    transformer.time_text_embed._bfg_orig_forward = transformer.time_text_embed.forward
    transformer.time_text_embed.forward = partial(
        guidance_embed_bypass_forward, transformer.time_text_embed
    )

# restore the forward function


def restore_flux_guidance(transformer):
    if not hasattr(transformer.time_text_embed, '_bfg_orig_forward'):
        return
    transformer.time_text_embed.forward = transformer.time_text_embed._bfg_orig_forward
    del transformer.time_text_embed._bfg_orig_forward

def new_device_to(self: FluxTransformer2DModel, *args, **kwargs):
    # Store original device if provided in args or kwargs
    device_in_kwargs = 'device' in kwargs
    device_in_args = any(isinstance(arg, (str, torch.device)) for arg in args)
    
    device = None
    # Remove device from kwargs if present
    if device_in_kwargs:
        device = kwargs['device']
        del kwargs['device']
    
    # Only filter args if we detected a device argument
    if device_in_args:
        args = list(args)
        for idx, arg in enumerate(args):
            if isinstance(arg, (str, torch.device)):
                device = arg
                del args[idx]
    
    self.pos_embed = self.pos_embed.to(device, *args, **kwargs)
    self.time_text_embed = self.time_text_embed.to(device, *args, **kwargs)
    self.context_embedder = self.context_embedder.to(device, *args, **kwargs)
    self.x_embedder = self.x_embedder.to(device, *args, **kwargs)
    for block in self.transformer_blocks:
        block.to(block._split_device, *args, **kwargs)
    for block in self.single_transformer_blocks:
        block.to(block._split_device, *args, **kwargs)
    
    self.norm_out = self.norm_out.to(device, *args, **kwargs)
    self.proj_out = self.proj_out.to(device, *args, **kwargs)
    
    
    
    return self

    


def split_gpu_double_block_forward(
    self,
    hidden_states: torch.FloatTensor,
    encoder_hidden_states: torch.FloatTensor,
    temb: torch.FloatTensor,
    image_rotary_emb=None,
    joint_attention_kwargs=None,
):
    if hidden_states.device != self._split_device:
        hidden_states = hidden_states.to(self._split_device)
    if encoder_hidden_states.device != self._split_device:
        encoder_hidden_states = encoder_hidden_states.to(self._split_device)
    if temb.device != self._split_device:
        temb = temb.to(self._split_device)
    if image_rotary_emb is not None and image_rotary_emb[0].device != self._split_device:
        # is a tuple of tensors
        image_rotary_emb = tuple([t.to(self._split_device) for t in image_rotary_emb])
    return self._pre_gpu_split_forward(hidden_states, encoder_hidden_states, temb, image_rotary_emb, joint_attention_kwargs)


def split_gpu_single_block_forward(
    self,
    hidden_states: torch.FloatTensor,
    temb: torch.FloatTensor,
    image_rotary_emb=None,
    joint_attention_kwargs=None,
    **kwargs
):
    if hidden_states.device != self._split_device:
        hidden_states = hidden_states.to(device=self._split_device)
    if temb.device != self._split_device:
        temb = temb.to(device=self._split_device)
    if image_rotary_emb is not None and image_rotary_emb[0].device != self._split_device:
        # is a tuple of tensors
        image_rotary_emb = tuple([t.to(self._split_device) for t in image_rotary_emb])
    
    hidden_state_out = self._pre_gpu_split_forward(hidden_states, temb, image_rotary_emb, joint_attention_kwargs, **kwargs)
    if hasattr(self, "_split_output_device"):
        return hidden_state_out.to(self._split_output_device)
    return hidden_state_out


def add_model_gpu_splitter_to_flux(
    transformer: FluxTransformer2DModel,
    # ~ 5 billion for all other params
    other_module_params: Optional[int] = 5e9,
    # since they are not trainable, multiply by smaller number
    other_module_param_count_scale: Optional[float] = 0.3
):
    gpu_id_list = [i for i in range(torch.cuda.device_count())]
    
    # if len(gpu_id_list) > 2:
    #     raise ValueError("Cannot split to more than 2 GPUs currently.")
    other_module_params *= other_module_param_count_scale
    
    # since we are not tuning the 
    total_params = sum(p.numel() for p in transformer.parameters()) + other_module_params
    
    params_per_gpu = total_params / len(gpu_id_list)
    
    current_gpu_idx = 0
    # text encoders, vae, and some non block layers will all be on gpu 0
    current_gpu_params = other_module_params

    for double_block in transformer.transformer_blocks:
        device = torch.device(f"cuda:{current_gpu_idx}")
        double_block._pre_gpu_split_forward = double_block.forward
        double_block.forward = partial(
            split_gpu_double_block_forward, double_block)
        double_block._split_device = device
        # add the params to the current gpu
        current_gpu_params += sum(p.numel() for p in double_block.parameters())
        # if the current gpu params are greater than the params per gpu, move to next gpu
        if current_gpu_params > params_per_gpu:
            current_gpu_idx += 1
            current_gpu_params = 0
            if current_gpu_idx >= len(gpu_id_list):
                current_gpu_idx = gpu_id_list[-1]
        
    for single_block in transformer.single_transformer_blocks:
        device = torch.device(f"cuda:{current_gpu_idx}")
        single_block._pre_gpu_split_forward = single_block.forward
        single_block.forward = partial(
            split_gpu_single_block_forward, single_block)
        single_block._split_device = device
        # add the params to the current gpu
        current_gpu_params += sum(p.numel() for p in single_block.parameters())
        # if the current gpu params are greater than the params per gpu, move to next gpu
        if current_gpu_params > params_per_gpu:
            current_gpu_idx += 1
            current_gpu_params = 0
            if current_gpu_idx >= len(gpu_id_list):
                current_gpu_idx = gpu_id_list[-1]
    
    # add output device to last layer
    transformer.single_transformer_blocks[-1]._split_output_device = torch.device("cuda:0")
    
    transformer._pre_gpu_split_to = transformer.to
    transformer.to = partial(new_device_to, transformer)
<<<<<<< HEAD


def mean_flow_time_text_embed_forward(self:CombinedTimestepTextProjEmbeddings, timestep, pooled_projection):
    # make zero timestep ending if none is passed
    if timestep.shape[0] == pooled_projection.shape[0]:
        timestep = torch.cat([timestep, torch.zeros_like(timestep)], dim=0) # timestep - 0 (final timestep) == same as start timestep
    
    timesteps_proj = self.time_proj(timestep)
    timesteps_emb_combo = self.timestep_embedder(timesteps_proj.to(dtype=pooled_projection.dtype))  # (N, D)
    
    timesteps_emb_start, timesteps_emb_end = timesteps_emb_combo.chunk(2, dim=0)
    
    timesteps_emb = timesteps_emb_start + timesteps_emb_end

    pooled_projections = self.text_embedder(pooled_projection)

    conditioning = timesteps_emb + pooled_projections

    return conditioning

def mean_flow_time_text_guidance_embed_forward(self: CombinedTimestepGuidanceTextProjEmbeddings, timestep, guidance, pooled_projection):
    # make zero timestep ending if none is passed
    if timestep.shape[0] == pooled_projection.shape[0]:
        timestep = torch.cat([timestep, torch.zeros_like(timestep)], dim=0) # timestep - 0 (final timestep) == same as start timestep
    timesteps_proj = self.time_proj(timestep)
    timesteps_emb = self.timestep_embedder(timesteps_proj.to(dtype=pooled_projection.dtype))  # (N, D)

    guidance_proj = self.time_proj(guidance)
    guidance_emb = self.guidance_embedder(guidance_proj.to(dtype=pooled_projection.dtype))  # (N, D)
    
    timesteps_emb_start, timesteps_emb_end = timesteps_emb.chunk(2, dim=0)

    time_guidance_emb = timesteps_emb_start + timesteps_emb_end + guidance_emb

    pooled_projections = self.text_embedder(pooled_projection)
    conditioning = time_guidance_emb + pooled_projections

    return conditioning


def convert_flux_to_mean_flow(
    transformer: FluxTransformer2DModel,
):
    if isinstance(transformer.time_text_embed, CombinedTimestepTextProjEmbeddings):
        transformer.time_text_embed.forward = partial(
            mean_flow_time_text_embed_forward, transformer.time_text_embed
        )
    elif isinstance(transformer.time_text_embed, CombinedTimestepGuidanceTextProjEmbeddings):
        transformer.time_text_embed.forward = partial(
            mean_flow_time_text_guidance_embed_forward, transformer.time_text_embed
        )
    else:
        raise ValueError(
            "Unsupported time_text_embed type: {}".format(
                type(transformer.time_text_embed)
            )
        )
    
=======
>>>>>>> 5e733764
<|MERGE_RESOLUTION|>--- conflicted
+++ resolved
@@ -175,64 +175,3 @@
     
     transformer._pre_gpu_split_to = transformer.to
     transformer.to = partial(new_device_to, transformer)
-<<<<<<< HEAD
-
-
-def mean_flow_time_text_embed_forward(self:CombinedTimestepTextProjEmbeddings, timestep, pooled_projection):
-    # make zero timestep ending if none is passed
-    if timestep.shape[0] == pooled_projection.shape[0]:
-        timestep = torch.cat([timestep, torch.zeros_like(timestep)], dim=0) # timestep - 0 (final timestep) == same as start timestep
-    
-    timesteps_proj = self.time_proj(timestep)
-    timesteps_emb_combo = self.timestep_embedder(timesteps_proj.to(dtype=pooled_projection.dtype))  # (N, D)
-    
-    timesteps_emb_start, timesteps_emb_end = timesteps_emb_combo.chunk(2, dim=0)
-    
-    timesteps_emb = timesteps_emb_start + timesteps_emb_end
-
-    pooled_projections = self.text_embedder(pooled_projection)
-
-    conditioning = timesteps_emb + pooled_projections
-
-    return conditioning
-
-def mean_flow_time_text_guidance_embed_forward(self: CombinedTimestepGuidanceTextProjEmbeddings, timestep, guidance, pooled_projection):
-    # make zero timestep ending if none is passed
-    if timestep.shape[0] == pooled_projection.shape[0]:
-        timestep = torch.cat([timestep, torch.zeros_like(timestep)], dim=0) # timestep - 0 (final timestep) == same as start timestep
-    timesteps_proj = self.time_proj(timestep)
-    timesteps_emb = self.timestep_embedder(timesteps_proj.to(dtype=pooled_projection.dtype))  # (N, D)
-
-    guidance_proj = self.time_proj(guidance)
-    guidance_emb = self.guidance_embedder(guidance_proj.to(dtype=pooled_projection.dtype))  # (N, D)
-    
-    timesteps_emb_start, timesteps_emb_end = timesteps_emb.chunk(2, dim=0)
-
-    time_guidance_emb = timesteps_emb_start + timesteps_emb_end + guidance_emb
-
-    pooled_projections = self.text_embedder(pooled_projection)
-    conditioning = time_guidance_emb + pooled_projections
-
-    return conditioning
-
-
-def convert_flux_to_mean_flow(
-    transformer: FluxTransformer2DModel,
-):
-    if isinstance(transformer.time_text_embed, CombinedTimestepTextProjEmbeddings):
-        transformer.time_text_embed.forward = partial(
-            mean_flow_time_text_embed_forward, transformer.time_text_embed
-        )
-    elif isinstance(transformer.time_text_embed, CombinedTimestepGuidanceTextProjEmbeddings):
-        transformer.time_text_embed.forward = partial(
-            mean_flow_time_text_guidance_embed_forward, transformer.time_text_embed
-        )
-    else:
-        raise ValueError(
-            "Unsupported time_text_embed type: {}".format(
-                type(transformer.time_text_embed)
-            )
-        )
-    
-=======
->>>>>>> 5e733764
