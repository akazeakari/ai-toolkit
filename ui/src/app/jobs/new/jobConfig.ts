import { JobConfig, DatasetConfig } from '@/types';

export const defaultDatasetConfig: DatasetConfig = {
  folder_path: '/path/to/images/folder',
  control_path: null,
  mask_path: null,
  mask_min_value: 0.1,
  default_caption: '',
  caption_ext: 'txt',
  caption_dropout_rate: 0.05,
  cache_latents_to_disk: false,
  is_reg: false,
  network_weight: 1,
  resolution: [512, 768, 1024],
  controls: [],
  shrink_video_to_frames: true,
  num_frames: 1,
  do_i2v: true,
<<<<<<< HEAD
  preserve_resolutions: false,
=======
  flip_x: false,
  flip_y: false,
>>>>>>> f48d21ca
};

export const defaultJobConfig: JobConfig = {
  job: 'extension',
  config: {
    name: 'my_first_lora_v1',
    process: [
      {
        type: 'ui_trainer',
        training_folder: 'output',
        sqlite_db_path: './aitk_db.db',
        device: 'cuda',
        trigger_word: null,
        performance_log_every: 10,
        network: {
          type: 'lora',
          linear: 32,
          linear_alpha: 32,
          conv: 16,
          conv_alpha: 16,
          lokr_full_rank: true,
          lokr_factor: -1,
          network_kwargs: {
            ignore_if_contains: [],
          },
        },
        save: {
          dtype: 'bf16',
          save_every: 250,
          max_step_saves_to_keep: 4,
          save_format: 'diffusers',
          push_to_hub: false,
        },
        datasets: [defaultDatasetConfig],
        train: {
          batch_size: 1,
          bypass_guidance_embedding: true,
          steps: 3000,
          gradient_accumulation: 1,
          train_unet: true,
          train_text_encoder: false,
          gradient_checkpointing: true,
          noise_scheduler: 'flowmatch',
          optimizer: 'adamw8bit',
          timestep_type: 'sigmoid',
          content_or_style: 'balanced',
          optimizer_params: {
            weight_decay: 1e-4,
          },
          unload_text_encoder: false,
          cache_text_embeddings: false,
          lr: 0.0001,
          ema_config: {
            use_ema: false,
            ema_decay: 0.99,
          },
          skip_first_sample: false,
          disable_sampling: false,
          dtype: 'bf16',
          diff_output_preservation: false,
          diff_output_preservation_multiplier: 1.0,
          diff_output_preservation_class: 'person',
          switch_boundary_every: 1,
        },
        model: {
          name_or_path: 'ostris/Flex.1-alpha',
          quantize: true,
          qtype: 'qfloat8',
          quantize_te: true,
          qtype_te: 'qfloat8',
          arch: 'flex1',
          low_vram: false,
          model_kwargs: {},
        },
        sample: {
          sampler: 'flowmatch',
          sample_every: 250,
          width: 1024,
          height: 1024,
          samples: [
            {
              prompt: 'woman with red hair, playing chess at the park, bomb going off in the background'
            },
            {
              prompt: 'a woman holding a coffee cup, in a beanie, sitting at a cafe',
            },
            {
              prompt: 'a horse is a DJ at a night club, fish eye lens, smoke machine, lazer lights, holding a martini',
            },
            {
              prompt: 'a man showing off his cool new t shirt at the beach, a shark is jumping out of the water in the background',
            },
            {
              prompt: 'a bear building a log cabin in the snow covered mountains',
            },
            {
              prompt: 'woman playing the guitar, on stage, singing a song, laser lights, punk rocker',
            },
            {
              prompt: 'hipster man with a beard, building a chair, in a wood shop',
            },
            {
              prompt: 'photo of a man, white background, medium shot, modeling clothing, studio lighting, white backdrop',
            },
            {
              prompt: "a man holding a sign that says, 'this is a sign'",
            },
            {
              prompt: 'a bulldog, in a post apocalyptic world, with a shotgun, in a leather jacket, in a desert, with a motorcycle',
            },
          ],
          neg: '',
          seed: 42,
          walk_seed: true,
          guidance_scale: 4,
          sample_steps: 25,
          num_frames: 1,
          fps: 1,
        },
      },
    ],
  },
  meta: {
    name: '[name]',
    version: '1.0',
  },
};

export const migrateJobConfig = (jobConfig: JobConfig): JobConfig => {
  // upgrade prompt strings to samples
  if (
    jobConfig?.config?.process &&
    jobConfig.config.process[0]?.sample &&
    Array.isArray(jobConfig.config.process[0].sample.prompts) &&
    jobConfig.config.process[0].sample.prompts.length > 0
  ) {
    let newSamples = [];
    for (const prompt of jobConfig.config.process[0].sample.prompts) {
      newSamples.push({
        prompt: prompt,
      });
    }
    jobConfig.config.process[0].sample.samples = newSamples;
    delete jobConfig.config.process[0].sample.prompts;
  }
  return jobConfig;
};<|MERGE_RESOLUTION|>--- conflicted
+++ resolved
@@ -16,12 +16,9 @@
   shrink_video_to_frames: true,
   num_frames: 1,
   do_i2v: true,
-<<<<<<< HEAD
   preserve_resolutions: false,
-=======
   flip_x: false,
   flip_y: false,
->>>>>>> f48d21ca
 };
 
 export const defaultJobConfig: JobConfig = {
